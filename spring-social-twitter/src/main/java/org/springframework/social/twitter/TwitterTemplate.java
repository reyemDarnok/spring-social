--- conflicted
+++ resolved
@@ -98,24 +98,13 @@
 		return getUserProfile(getProfileId());
 	}
 
-<<<<<<< HEAD
 	public TwitterProfile getUserProfile(String screenName) {
-		Map<?, ?> response = restOperations.getForObject(USER_PROFILE_URL + "?screen_name={screenName}", Map.class,
-				screenName);
-		return getProfileFromResponseMap(response);
-	}
-
-	public TwitterProfile getUserProfile(long userId) {
-		Map<?, ?> response = restOperations.getForObject(USER_PROFILE_URL + "?user_id={userId}", Map.class, userId);
-=======
-	public TwitterProfile getProfile(String screenName) {
 		Map<?, ?> response = restTemplate.getForObject(USER_PROFILE_URL + "?screen_name={screenName}", Map.class, screenName);
 		return getProfileFromResponseMap(response);
 	}
 
-	public TwitterProfile getProfile(long userId) {
+	public TwitterProfile getUserProfile(long userId) {
 		Map<?, ?> response = restTemplate.getForObject(USER_PROFILE_URL + "?user_id={userId}", Map.class, userId);
->>>>>>> 4b6ac818
 		return getProfileFromResponseMap(response);
 	}
 
