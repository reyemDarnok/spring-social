--- conflicted
+++ resolved
@@ -45,7 +45,6 @@
 	FacebookProfile getUserProfile();
 
 	/**
-<<<<<<< HEAD
 	 * Retrieves the Facebook profile information for a given user ID.
 	 * 
 	 * @param facebookId
@@ -62,8 +61,6 @@
 	String getProfileUrl();
 
 	/**
-=======
->>>>>>> 4b6ac818
 	 * Get a list of the user's friends.
 	 * @return a list of <code>String</code>s where each entry is the Facebook ID of one of the user's friends.
 	 */
@@ -83,27 +80,10 @@
 	void updateStatus(String message, FacebookLink link);
 
 	/**
-<<<<<<< HEAD
-	 * <p>
-	 * Low-level publish-to-Facebook method for publishing any type of object
-	 * supported by Facebook's Graph API.
-	 * </p>
-	 * 
-	 * @param object
-	 *            The ID of the object to publish to.
-	 * @param connection
-	 *            The connection to be published.
-	 * @param data
-	 *            The data to be published.
-	 */
-	void publish(String object, String connection, MultiValueMap<String, String> data);
-
-=======
 	 * Low-level publish-to-Facebook method for publishing any type of object supported by Facebook's API.
 	 * @param object The ID of the object to publish to.
 	 * @param connection The connection to be published.
 	 * @param data The data to be published.
 	 */
 	void publish(String object, String connection, MultiValueMap<String, String> data);
->>>>>>> 4b6ac818
 }