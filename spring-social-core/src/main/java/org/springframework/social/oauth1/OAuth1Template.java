--- conflicted
+++ resolved
@@ -49,11 +49,7 @@
 
 	private final String accessTokenUrl;
 
-<<<<<<< HEAD
 	private final RestTemplate restTemplate;
-=======
-	private final RestTemplate restTemplate = new RestTemplate();
->>>>>>> e33bd0c5
 
 	private final boolean oauth10a;
 
