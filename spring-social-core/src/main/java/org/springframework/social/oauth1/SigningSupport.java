/*
 * Copyright 2015 the original author or authors.
 *
 * Licensed under the Apache License, Version 2.0 (the "License");
 * you may not use this file except in compliance with the License.
 * You may obtain a copy of the License at
 *
 *      https://www.apache.org/licenses/LICENSE-2.0
 *
 * Unless required by applicable law or agreed to in writing, software
 * distributed under the License is distributed on an "AS IS" BASIS,
 * WITHOUT WARRANTIES OR CONDITIONS OF ANY KIND, either express or implied.
 * See the License for the specific language governing permissions and
 * limitations under the License.
 */
package org.springframework.social.oauth1;

import java.io.ByteArrayOutputStream;
import java.io.UnsupportedEncodingException;
import java.net.URI;
import java.net.URISyntaxException;
import java.net.URLDecoder;
import java.util.ArrayList;
import java.util.Base64;
import java.util.BitSet;
import java.util.Collections;
import java.util.HashMap;
import java.util.Iterator;
import java.util.List;
import java.util.Map;
import java.util.Map.Entry;
import java.util.Random;
import java.util.Set;

import org.springframework.http.HttpMethod;
import org.springframework.http.HttpRequest;
import org.springframework.http.MediaType;
import org.springframework.util.Assert;
import org.springframework.util.LinkedMultiValueMap;
import org.springframework.util.MultiValueMap;
import org.springframework.util.StringUtils;

class SigningSupport {

	private TimestampGenerator timestampGenerator = new DefaultTimestampGenerator();

	private RequestSigner requestSigner;

	public SigningSupport() {
	    this(new HMACRequestSigner());
	}

	public SigningSupport(RequestSigner requestSigner) {
	    this.requestSigner = requestSigner == null ? new HMACRequestSigner() : requestSigner;
	}

	/**
	 * Builds the authorization header.
	 * The elements in additionalParameters are expected to not be encoded.
	 */
	public String buildAuthorizationHeaderValue(HttpMethod method, URI targetUrl, Map<String, String> oauthParameters, MultiValueMap<String, String> additionalParameters, String consumerSecret, String tokenSecret) {
		StringBuilder header = new StringBuilder();
		header.append("OAuth ");
		for (Entry<String, String> entry : oauthParameters.entrySet()) {
			header.append(oauthEncode(entry.getKey())).append("=\"").append(oauthEncode(entry.getValue())).append("\", ");
		}
		MultiValueMap<String, String> collectedParameters = new LinkedMultiValueMap<String, String>((int) ((oauthParameters.size() + additionalParameters.size()) / .75 + 1));
		collectedParameters.setAll(oauthParameters);
		collectedParameters.putAll(additionalParameters);		
		String baseString = buildBaseString(method, getBaseStringUri(targetUrl), collectedParameters);
		String signature = requestSigner.calculateSignature(baseString, consumerSecret, tokenSecret);
		header.append(oauthEncode("oauth_signature")).append("=\"").append(oauthEncode(signature)).append("\"");
		return header.toString();
	}

	/**
	 * Builds an authorization header from a request.
	 * Expects that the request's query parameters are form-encoded.
	 */
	public String buildAuthorizationHeaderValue(HttpRequest request, byte[] body, OAuth1Credentials oauth1Credentials) {
		Map<String, String> oauthParameters = commonOAuthParameters(oauth1Credentials.getConsumerKey());
		oauthParameters.put("oauth_token", oauth1Credentials.getAccessToken());
		MultiValueMap<String, String> additionalParameters = union(readFormParameters(request.getHeaders().getContentType(), body), parseFormParameters(request.getURI().getRawQuery()));
		return buildAuthorizationHeaderValue(request.getMethod(), request.getURI(), oauthParameters, additionalParameters, oauth1Credentials.getConsumerSecret(), oauth1Credentials.getAccessTokenSecret());
	}
	
	Map<String, String> commonOAuthParameters(String consumerKey) {
		Map<String, String> oauthParameters = new HashMap<String, String>();
		oauthParameters.put("oauth_consumer_key", consumerKey);
		oauthParameters.put("oauth_signature_method", requestSigner.getSignatureMethod());
		long timestamp = timestampGenerator.generateTimestamp();
		oauthParameters.put("oauth_timestamp", Long.toString(timestamp));
		oauthParameters.put("oauth_nonce", Long.toString(timestampGenerator.generateNonce(timestamp)));
		oauthParameters.put("oauth_version", "1.0");
		return oauthParameters;
	}
	
	String buildBaseString(HttpMethod method, String targetUrl, MultiValueMap<String, String> collectedParameters) {
		StringBuilder builder = new StringBuilder();
		builder.append(method.name()).append('&').append(oauthEncode(targetUrl)).append('&');		
		builder.append(oauthEncode(normalizeParameters(collectedParameters)));
		return builder.toString();
	}

	// testing hooks
	
	// tests can implement and inject a custom TimestampGenerator to work with fixed nonce and timestamp values
	
	void setTimestampGenerator(TimestampGenerator timestampGenerator) {
		this.timestampGenerator = timestampGenerator;
	}
	
	static interface TimestampGenerator {

		long generateTimestamp();
		
		long generateNonce(long timestamp);
		
	}
	
	private static class DefaultTimestampGenerator implements TimestampGenerator {

		public long generateTimestamp() {
			return System.currentTimeMillis() / 1000;
		}
		
		public long generateNonce(long timestamp) {
			return timestamp + RANDOM.nextInt();		
		}
		
		static final Random RANDOM = new Random();
		
	}

	// internal helpers
	
	private String normalizeParameters(MultiValueMap<String, String> collectedParameters) {
		// Normalizes the collected parameters for baseString calculation, per https://tools.ietf.org/html/rfc5849#section-3.4.1.3.2
		MultiValueMap<String, String> sortedEncodedParameters = new TreeMultiValueMap<String, String>();
		for (Iterator<Entry<String, List<String>>> entryIt = collectedParameters.entrySet().iterator(); entryIt.hasNext();) {
			Entry<String, List<String>> entry = entryIt.next();
			String collectedName = entry.getKey();
			List<String> collectedValues = entry.getValue();	
			List<String> encodedValues = new ArrayList<String>(collectedValues.size());
			sortedEncodedParameters.put(oauthEncode(collectedName), encodedValues);
			for (Iterator<String> valueIt = collectedValues.iterator(); valueIt.hasNext();) {
				String value = valueIt.next();
				encodedValues.add(value != null ? oauthEncode(value) : "");
			}
			Collections.sort(encodedValues);
		}
		StringBuilder paramsBuilder = new StringBuilder();
		for (Iterator<Entry<String, List<String>>> entryIt = sortedEncodedParameters.entrySet().iterator(); entryIt.hasNext();) {
			Entry<String, List<String>> entry = entryIt.next();
			String name = entry.getKey();
			List<String> values = entry.getValue();
			for (Iterator<String> valueIt = values.iterator(); valueIt.hasNext();) {
				String value = valueIt.next();
				paramsBuilder.append(name).append('=').append(value);
				if (valueIt.hasNext()) {
					paramsBuilder.append("&");
				}
			}
			if (entryIt.hasNext()) {
				paramsBuilder.append("&");
			}
		}
		return paramsBuilder.toString();
	}

<<<<<<< HEAD
	private String calculateSignature(String baseString, String consumerSecret, String tokenSecret) {
		String key = oauthEncode(consumerSecret) + "&" + (tokenSecret != null ? oauthEncode(tokenSecret) : "");
		return sign(baseString, key);
	}

	private String sign(String signatureBaseString, String key) {
		try {
			Mac mac = Mac.getInstance(HMAC_SHA1_MAC_NAME);
			SecretKeySpec spec = new SecretKeySpec(key.getBytes(), HMAC_SHA1_MAC_NAME);
			mac.init(spec);
			byte[] text = signatureBaseString.getBytes(UTF8_CHARSET_NAME);
			byte[] signatureBytes = mac.doFinal(text);
			signatureBytes = Base64.getEncoder().encode(signatureBytes);
			String signature = new String(signatureBytes, UTF8_CHARSET_NAME);
			return signature;
		} catch (NoSuchAlgorithmException e) {
			throw new IllegalStateException(e);
		} catch (InvalidKeyException e) {
			throw new IllegalStateException(e);
		} catch (UnsupportedEncodingException shouldntHappen) {
			throw new IllegalStateException(shouldntHappen);
		} 
	}

=======
>>>>>>> 92308db9
	private MultiValueMap<String, String> readFormParameters(MediaType bodyType, byte[] bodyBytes) {
		if (bodyType != null && bodyType.equals(MediaType.APPLICATION_FORM_URLENCODED)) {
			String body;
			try {
				body = new String(bodyBytes, UTF8_CHARSET_NAME);
			} catch (UnsupportedEncodingException shouldntHappen) {
				throw new IllegalStateException(shouldntHappen);
			}
			return parseFormParameters(body);
		} else {
			return EmptyMultiValueMap.instance();
		}
	}
	
	private MultiValueMap<String, String> parseFormParameters(String parameterString) {
		if (parameterString == null || parameterString.length() == 0) {
			return EmptyMultiValueMap.instance();
		}		
		String[] pairs = StringUtils.tokenizeToStringArray(parameterString, "&");
		MultiValueMap<String, String> result = new LinkedMultiValueMap<String, String>(pairs.length);
		for (String pair : pairs) {
			int idx = pair.indexOf('=');
			if (idx == -1) {
				result.add(formDecode(pair), "");
			}
			else {
				String name = formDecode(pair.substring(0, idx));
				String value = formDecode(pair.substring(idx + 1));
				result.add(name, value);
			}
		}
		return result;		
	}

	private String getBaseStringUri(URI uri) {
		try {
			// see: https://tools.ietf.org/html/rfc5849#section-3.4.1.2
			return new URI(uri.getScheme(), null, uri.getHost(), getPort(uri), uri.getPath(), null, null).toString();
		} catch (URISyntaxException e) {
			throw new IllegalArgumentException(e);
		}
	}

	// can't use putAll here because it will overwrite anything that has the same key in both maps
	private MultiValueMap<String, String> union(MultiValueMap<String, String> map1, MultiValueMap<String, String> map2) {
		MultiValueMap<String, String> union = new LinkedMultiValueMap<String, String>(map1);
		Set<Entry<String, List<String>>> map2Entries = map2.entrySet();
		for (Iterator<Entry<String, List<String>>> entryIt = map2Entries.iterator(); entryIt.hasNext();) {
			Entry<String, List<String>> entry = entryIt.next();
			String key = entry.getKey();
			List<String> values = entry.getValue();
			for (String value : values) {
				union.add(key, value);
			}
		}
		return union;
	}
	
	private int getPort(URI uri) {
		if (uri.getScheme().equals("http") && uri.getPort() == 80 || uri.getScheme().equals("https") && uri.getPort() == 443) {
			return -1;
		} else {
			return uri.getPort();
		}
	}

	private static final BitSet UNRESERVED;
	
	static {
		BitSet alpha = new BitSet(256);
		for (int i = 'a'; i <= 'z'; i++) {
			alpha.set(i);
		}
		for (int i = 'A'; i <= 'Z'; i++) {
			alpha.set(i);
		}
		BitSet digit = new BitSet(256);
		for (int i = '0'; i <= '9'; i++) {
			digit.set(i);
		}
		BitSet unreserved = new BitSet(256);
		unreserved.or(alpha);
		unreserved.or(digit);
		unreserved.set('-');
		unreserved.set('.');
		unreserved.set('_');
		unreserved.set('~');
		UNRESERVED = unreserved;		
	}
	
	public static String oauthEncode(String param) {
		try {
			// See https://tools.ietf.org/html/rfc5849#section-3.6
			byte[] bytes = encode(param.getBytes(UTF8_CHARSET_NAME), UNRESERVED);
			return new String(bytes, "US-ASCII");
		} catch (Exception shouldntHappen) {
			throw new IllegalStateException(shouldntHappen);
		}
	}

	private static byte[] encode(byte[] source, BitSet notEncoded) {
		Assert.notNull(source, "'source' must not be null");
		ByteArrayOutputStream bos = new ByteArrayOutputStream(source.length * 2);
		for (int i = 0; i < source.length; i++) {
			int b = source[i];
			if (b < 0) {
				b += 256;
			}
			if (notEncoded.get(b)) {
				bos.write(b);
			}
			else {
				bos.write('%');
				char hex1 = Character.toUpperCase(Character.forDigit((b >> 4) & 0xF, 16));
				char hex2 = Character.toUpperCase(Character.forDigit(b & 0xF, 16));
				bos.write(hex1);
				bos.write(hex2);
			}
		}
		return bos.toByteArray();
	}
	
	private static String formDecode(String encoded) {
		try {
			return URLDecoder.decode(encoded, UTF8_CHARSET_NAME);
		} catch (UnsupportedEncodingException shouldntHappen) {
			throw new IllegalStateException(shouldntHappen);
		}
	}

	public static final String UTF8_CHARSET_NAME = "UTF-8";

}<|MERGE_RESOLUTION|>--- conflicted
+++ resolved
@@ -1,11 +1,11 @@
 /*
- * Copyright 2015 the original author or authors.
+ * Copyright 2013 the original author or authors.
  *
  * Licensed under the Apache License, Version 2.0 (the "License");
  * you may not use this file except in compliance with the License.
  * You may obtain a copy of the License at
  *
- *      https://www.apache.org/licenses/LICENSE-2.0
+ *      http://www.apache.org/licenses/LICENSE-2.0
  *
  * Unless required by applicable law or agreed to in writing, software
  * distributed under the License is distributed on an "AS IS" BASIS,
@@ -20,8 +20,9 @@
 import java.net.URI;
 import java.net.URISyntaxException;
 import java.net.URLDecoder;
+import java.security.InvalidKeyException;
+import java.security.NoSuchAlgorithmException;
 import java.util.ArrayList;
-import java.util.Base64;
 import java.util.BitSet;
 import java.util.Collections;
 import java.util.HashMap;
@@ -32,9 +33,13 @@
 import java.util.Random;
 import java.util.Set;
 
+import javax.crypto.Mac;
+import javax.crypto.spec.SecretKeySpec;
+
 import org.springframework.http.HttpMethod;
 import org.springframework.http.HttpRequest;
 import org.springframework.http.MediaType;
+import org.springframework.security.crypto.codec.Base64;
 import org.springframework.util.Assert;
 import org.springframework.util.LinkedMultiValueMap;
 import org.springframework.util.MultiValueMap;
@@ -168,7 +173,6 @@
 		return paramsBuilder.toString();
 	}
 
-<<<<<<< HEAD
 	private String calculateSignature(String baseString, String consumerSecret, String tokenSecret) {
 		String key = oauthEncode(consumerSecret) + "&" + (tokenSecret != null ? oauthEncode(tokenSecret) : "");
 		return sign(baseString, key);
@@ -193,8 +197,6 @@
 		} 
 	}
 
-=======
->>>>>>> 92308db9
 	private MultiValueMap<String, String> readFormParameters(MediaType bodyType, byte[] bodyBytes) {
 		if (bodyType != null && bodyType.equals(MediaType.APPLICATION_FORM_URLENCODED)) {
 			String body;
@@ -231,7 +233,7 @@
 
 	private String getBaseStringUri(URI uri) {
 		try {
-			// see: https://tools.ietf.org/html/rfc5849#section-3.4.1.2
+			// see: http://tools.ietf.org/html/rfc5849#section-3.4.1.2
 			return new URI(uri.getScheme(), null, uri.getHost(), getPort(uri), uri.getPath(), null, null).toString();
 		} catch (URISyntaxException e) {
 			throw new IllegalArgumentException(e);
