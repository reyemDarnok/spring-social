--- conflicted
+++ resolved
@@ -117,16 +117,10 @@
 	/**
 	 * Render the status of connections across all providers to the user as HTML in their web browser.
 	 */
-<<<<<<< HEAD
-	@RequestMapping(value="/", method=RequestMethod.GET)
-	public String connectionStatus(NativeWebRequest request, Model model) {
-		setNoCache(request);
-=======
 	@RequestMapping(method=RequestMethod.GET)
 	public String connectionStatus(NativeWebRequest request, Model model) {
 		setNoCache(request);
 		processFlash(request, model);
->>>>>>> 2c9aba35
 		Map<String, List<Connection<?>>> connections = connectionRepository.findAllConnections();
 		model.addAttribute("providerIds", connectionFactoryLocator.registeredProviderIds());		
 		model.addAttribute("connectionMap", connections);
@@ -138,10 +132,7 @@
 	 */
 	@RequestMapping(value="/{providerId}", method=RequestMethod.GET)
 	public String connectionStatus(@PathVariable String providerId, NativeWebRequest request, Model model) {
-<<<<<<< HEAD
-=======
 		setNoCache(request);
->>>>>>> 2c9aba35
 		processFlash(request, model);
 		List<Connection<?>> connections = connectionRepository.findConnections(providerId);
 		setNoCache(request);
